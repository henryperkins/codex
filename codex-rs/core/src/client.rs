--- conflicted
+++ resolved
@@ -54,6 +54,7 @@
 struct Error {
     r#type: Option<String>,
     message: Option<String>,
+    code: Option<String>,
 
     // Optional fields available on "usage_limit_reached" and "usage_not_included" errors
     plan_type: Option<String>,
@@ -243,13 +244,6 @@
         let mut attempt = 0;
         let max_retries = self.provider.request_max_retries();
 
-<<<<<<< HEAD
-        trace!(
-            "POST to {}: {}",
-            self.provider.get_full_url(&auth),
-            serde_json::to_string(&payload)?
-        );
-
         // Estimate token count for rate limiting using tiktoken. Use model family slug as encoding hint.
         let estimated_tokens = if let Some(ref _limiter) = self.rate_limiter {
             let input_json = serde_json::to_string(&input_with_instructions).unwrap_or_default();
@@ -267,6 +261,15 @@
 
         loop {
             attempt += 1;
+
+            // Always fetch the latest auth in case a prior attempt refreshed the token.
+            let auth = auth_manager.as_ref().and_then(|m| m.auth());
+
+            trace!(
+                "POST to {}: {}",
+                self.provider.get_full_url(&auth),
+                serde_json::to_string(&payload)?
+            );
 
             // Apply rate limiting before making the request
             if let Some(ref limiter) = self.rate_limiter {
@@ -293,19 +296,6 @@
                     }
                 }
             }
-=======
-        loop {
-            attempt += 1;
-
-            // Always fetch the latest auth in case a prior attempt refreshed the token.
-            let auth = auth_manager.as_ref().and_then(|m| m.auth());
-
-            trace!(
-                "POST to {}: {}",
-                self.provider.get_full_url(&auth),
-                serde_json::to_string(&payload)?
-            );
->>>>>>> 8192cf14
 
             let mut req_builder = self
                 .provider
@@ -800,15 +790,20 @@
     Ok(ResponseStream { rx_event })
 }
 
-<<<<<<< HEAD
-fn rate_limit_regex() -> &'static Regex {
+fn rate_limit_regex() -> &'static regex_lite::Regex {
+    use regex_lite::Regex;
+    use std::sync::OnceLock;
+    
     static RE: OnceLock<Regex> = OnceLock::new();
 
     #[expect(clippy::unwrap_used)]
     RE.get_or_init(|| Regex::new(r"Please try again in (\d+(?:\.\d+)?)(s|ms)").unwrap())
 }
 
-fn azure_rate_limit_regex() -> &'static Regex {
+fn azure_rate_limit_regex() -> &'static regex_lite::Regex {
+    use regex_lite::Regex;
+    use std::sync::OnceLock;
+    
     static RE: OnceLock<Regex> = OnceLock::new();
 
     #[expect(clippy::unwrap_used)]
@@ -860,8 +855,6 @@
     None
 }
 
-=======
->>>>>>> 8192cf14
 #[cfg(test)]
 mod tests {
     use super::*;
@@ -1196,7 +1189,6 @@
             );
         }
     }
-<<<<<<< HEAD
 
     #[test]
     fn test_try_parse_retry_after() {
@@ -1204,6 +1196,8 @@
             r#type: None,
             message: Some("Rate limit reached for gpt-5 in organization org- on tokens per min (TPM): Limit 1, Used 1, Requested 19304. Please try again in 28ms. Visit https://platform.openai.com/account/rate-limits to learn more.".to_string()),
             code: Some("rate_limit_exceeded".to_string()),
+            plan_type: None,
+            resets_in_seconds: None,
         };
 
         let delay = try_parse_retry_after(&err);
@@ -1216,6 +1210,8 @@
             r#type: None,
             message: Some("Rate limit reached for gpt-5 in organization <ORG> on tokens per min (TPM): Limit 30000, Used 6899, Requested 24050. Please try again in 1.898s. Visit https://platform.openai.com/account/rate-limits to learn more.".to_string()),
             code: Some("rate_limit_exceeded".to_string()),
+            plan_type: None,
+            resets_in_seconds: None,
         };
         let delay = try_parse_retry_after(&err);
         assert_eq!(delay, Some(Duration::from_secs_f64(1.898)));
@@ -1228,6 +1224,8 @@
             r#type: None,
             message: Some("Rate limit is exceeded. Try again in 25 seconds.".to_string()),
             code: Some("rate_limit_exceeded".to_string()),
+            plan_type: None,
+            resets_in_seconds: None,
         };
         let delay = try_parse_retry_after(&err);
         assert_eq!(delay, Some(Duration::from_secs(25)));
@@ -1237,6 +1235,8 @@
             r#type: None,
             message: Some("Rate limit is exceeded. Try again in 10.5 seconds.".to_string()),
             code: Some("rate_limit_exceeded".to_string()),
+            plan_type: None,
+            resets_in_seconds: None,
         };
         let delay2 = try_parse_retry_after(&err2);
         assert_eq!(delay2, Some(Duration::from_secs_f64(10.5)));
@@ -1246,10 +1246,10 @@
             r#type: None,
             message: Some("Rate limit is exceeded. Try again in 30.".to_string()),
             code: Some("rate_limit_exceeded".to_string()),
+            plan_type: None,
+            resets_in_seconds: None,
         };
         let delay3 = try_parse_retry_after(&err3);
         assert_eq!(delay3, Some(Duration::from_secs(30)));
     }
-=======
->>>>>>> 8192cf14
 }