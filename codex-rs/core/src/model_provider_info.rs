--- conflicted
+++ resolved
@@ -285,7 +285,6 @@
             },
         ),
         (BUILT_IN_OSS_MODEL_PROVIDER_ID, create_oss_provider()),
-<<<<<<< HEAD
         (
             BUILT_IN_AZURE_RESPONSES_PROVIDER_ID,
             create_azure_responses_provider(),
@@ -294,10 +293,6 @@
             BUILT_IN_AZURE_CHAT_PROVIDER_ID,
             create_azure_chat_provider(),
         ),
-=======
-        (BUILT_IN_AZURE_RESPONSES_PROVIDER_ID, create_azure_responses_provider()),
-        (BUILT_IN_AZURE_CHAT_PROVIDER_ID, create_azure_chat_provider()),
->>>>>>> d1fc3158
     ]
     .into_iter()
     .map(|(k, v)| (k.to_string(), v))
@@ -348,11 +343,7 @@
     let azure_endpoint = std::env::var("AZURE_OPENAI_ENDPOINT")
         .ok()
         .filter(|v| !v.trim().is_empty());
-<<<<<<< HEAD
-
-=======
-    
->>>>>>> d1fc3158
+
     ModelProviderInfo {
         name: "Azure OpenAI Responses API".into(),
         base_url: azure_endpoint.or_else(|| {
@@ -374,7 +365,6 @@
                 .collect(),
         ),
         http_headers: None,
-<<<<<<< HEAD
         env_http_headers: Some(
             [(
                 "x-ms-oai-image-generation-deployment".to_string(),
@@ -383,9 +373,7 @@
             .into_iter()
             .collect(),
         ),
-=======
-        env_http_headers: None,
->>>>>>> d1fc3158
+
         request_max_retries: Some(5),
         stream_max_retries: Some(10),
         stream_idle_timeout_ms: Some(300_000),
@@ -399,11 +387,7 @@
     let azure_endpoint = std::env::var("AZURE_OPENAI_ENDPOINT")
         .ok()
         .filter(|v| !v.trim().is_empty());
-<<<<<<< HEAD
-
-=======
-    
->>>>>>> d1fc3158
+
     ModelProviderInfo {
         name: "Azure OpenAI Chat Completions".into(),
         base_url: azure_endpoint.or_else(|| {
@@ -425,7 +409,6 @@
                 .collect(),
         ),
         http_headers: None,
-<<<<<<< HEAD
         env_http_headers: Some(
             [(
                 "x-ms-oai-image-generation-deployment".to_string(),
@@ -434,9 +417,7 @@
             .into_iter()
             .collect(),
         ),
-=======
-        env_http_headers: None,
->>>>>>> d1fc3158
+
         request_max_retries: Some(5),
         stream_max_retries: Some(10),
         stream_idle_timeout_ms: Some(300_000),
@@ -587,14 +568,10 @@
         };
 
         let url = provider.get_full_url(&None);
-<<<<<<< HEAD
         assert_eq!(
             url,
             "https://test.openai.azure.com/openai/v1/responses?api-version=preview"
         );
-=======
-        assert_eq!(url, "https://test.openai.azure.com/openai/v1/responses?api-version=preview");
->>>>>>> d1fc3158
     }
 
     #[test]
@@ -617,13 +594,9 @@
         };
 
         let url = provider.get_full_url(&None);
-<<<<<<< HEAD
         assert_eq!(
             url,
             "https://test.openai.azure.com/openai/chat/completions?api-version=2025-04-01-preview"
         );
-=======
-        assert_eq!(url, "https://test.openai.azure.com/openai/chat/completions?api-version=2025-04-01-preview");
->>>>>>> d1fc3158
     }
 }